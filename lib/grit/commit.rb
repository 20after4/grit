--- conflicted
+++ resolved
@@ -31,14 +31,8 @@
       @authored_date = authored_date
       @committer = committer
       @committed_date = committed_date
-<<<<<<< HEAD
-      @message = message
-=======
       @message = message.join("\n")
       @short_message = message[0] || ''
-      
-      __baked__
->>>>>>> 179f9198
     end
     
     def id_abbrev
@@ -60,21 +54,6 @@
     #
     # Returns Grit::Commit (unbaked)
     def create_initialize(repo, atts)
-<<<<<<< HEAD
-=======
-      @repo = nil
-      @id = nil
-      @parents = nil
-      @tree = nil
-      @author = nil
-      @authored_date = nil
-      @committer = nil
-      @committed_date = nil
-      @message = nil
-      @short_message = nil
-      @__baked__ = nil
-      
->>>>>>> 179f9198
       @repo = repo
       atts.each do |k, v|
         instance_variable_set("@#{k}", v)
@@ -82,26 +61,8 @@
       self
     end
     
-<<<<<<< HEAD
     def lazy_source
       self.class.find_all(@repo, @id, {:max_count => 1}).first
-=======
-    # Use the id of this instance to populate all of the other fields
-    # when any of them are called.
-    #
-    # Returns nil
-    def __bake__
-      temp = self.class.find_all(@repo, @id, {:max_count => 1}).first
-      @parents = temp.parents
-      @tree = temp.tree
-      @author = temp.author
-      @authored_date = temp.authored_date
-      @committer = temp.committer
-      @committed_date = temp.committed_date
-      @message = temp.message
-      @short_message = temp.short_message
-      nil
->>>>>>> 179f9198
     end
     
     # Count the number of commits reachable from this ref
